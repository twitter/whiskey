--- conflicted
+++ resolved
@@ -498,13 +498,8 @@
         if (stream == null || stream.isClosedRemotely()) {
             sendRstStream(streamId, SPDY_STREAM_INVALID_STREAM);
         } else if (last) {
-<<<<<<< HEAD
             stream.closeRemotely();
         }
-=======
- 					  stream.closeRemotely();
-				}
->>>>>>> e8e0fba9
     }
 
     @Override
@@ -578,7 +573,7 @@
         SpdyStream stream = activeStreams.get(streamId);
         assert(stream != null); // Should have been caught when frame was decoded
 
-        if (stream.isClosedRemotely()) {
+        if (stream.isClosed()) {
             activeStreams.remove(stream);
             stream.complete();
         }
